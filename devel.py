from kim_python_utils.ase import CrystalGenomeTest,KIMASEError
from numpy import multiply
import numpy as np
from math import pi
from crystal_genome_util.aflow_util import get_stoich_reduced_list_from_prototype
from ase.build import bulk
import os
class HeatCapacityPhonon(CrystalGenomeTest):
<<<<<<< HEAD
    def _calculate(self, structure_index: int, temperature: float, pressure: float, mass:list, repeat:tuple=(5,5,5)):
=======
    def _calculate(self, structure_index: int, temperature: float, pressure: float, timestep: float, number_control_timesteps: int):
>>>>>>> 73b245e4
        """
        structure_index:
            KIM tests can loop over multiple structures (i.e. crystals, molecules, etc.). 
            This indicates which is being used for the current calculation.

        temperature:
            Temperature in Kelvin at which the phonon contribution to the heat capacity 
            at constant volume is estimated. Must be strictly greater than zero.
        
        pressure:
            Pressure in bar of the NPT simulation for the initial equilibration of the 
            zero-temperature configuration. Must be strictly greater than zero.
        """
        if not temperature > 0.0:
            raise RuntimeError("Temperature has to be larger than zero.")
        
        if not pressure > 0.0:
            raise RuntimeError("Pressure has to be larger than zero.")
        
        atoms = self.atoms[structure_index]
        
        """TODO: Guanming puts code here."""
        print(atoms)
        atoms = atoms.repeat(repeat)
        print(atoms)        
        proto = self.prototype_label
        
        # __file__ is the location of the current file
        TDdirectory = os.path.dirname(os.path.realpath(__file__))
        structure_file = os.path.join(TDdirectory,"zero_temperature_crystal.lmp")
        print(structure_file)
        atoms.write(structure_file,format="lammps-data")
        # TODO: HOW DO WE GET THE .lmp file?
        
        # TODO: Should we call the lammps executable explicitly or is there some internal 
        # to do it (say via self.model)?
        self.add_masses_to_data_file(structure_file,mass)
        ####################################################
        # ACTUAL CALCULATION BEGINS 
        ####################################################
        average_wigner_seitz_radius = []
        binding_potential_energy_per_atom = []
        binding_potential_energy_per_formula = []
        a_frac_range = a_max_frac - a_min_frac
        a_frac_step = a_frac_range/(N-1)
        original_cell = atoms.get_cell() # do this instead of deepcopy
        natoms = len(atoms)

        for i in range(N):
            a_frac = a_frac_step*i + a_min_frac
            print("evaluating a_frac = " + str(a_frac) + " ...")
            atoms.set_cell(multiply(original_cell,a_frac),scale_atoms = True)
            average_wigner_seitz_radius.append(((atoms.get_volume()/natoms)*(3/4)/pi)**(1/3))            
            pe_per_atom = atoms.get_potential_energy()/natoms
            binding_potential_energy_per_atom.append(pe_per_atom)
            binding_potential_energy_per_formula.append(pe_per_atom*sum(get_stoich_reduced_list_from_prototype(self.prototype_label)))

        
        # LAMMPS for heat capacity
        seed = np.random.randint(0, 1000)
        pdamp = timestep * 100
        tdamp = timestep * 100

        # NPT simulation
        lmp_npt = 'modelname ${model_name} temperature ${temperature} temperature_seed ${seed} temperature_damping ${tdamp} pressure ${pressure} pressure_damping ${pdamp} timestep ${timestep} number_control_timesteps ${number_control_timesteps}'
        script = 'npt_equilibration.lammps'
        command = 'lammps -var %s -in %s'%(lmp_npt, script)
        subprocess.run(command, check=True, shell=True)


        ####################################################
        # ACTUAL CALCULATION ENDS 
        ####################################################

        ####################################################
        # SOME USAGE EXAMPLES NOT NECESSARY FOR THE PRESENT TEST 
        ####################################################
        # This is unnecessary here because we are not changing the atoms object, but if we were and we needed to re-analyze, this is how you do it 
        self.atoms[structure_index].set_cell(original_cell,scale_atoms=True)
        self._update_aflow_designation_from_atoms(structure_index)

        # alternatively, you can update the `structure_index`-th AFLOW symmetry designation from a specified atoms object instead of from 
        # self.atoms[structure_index]. The function will also raise an error if the prototype label changes, so you can use it as a try-except to detect
        # symmetry changes
        atoms_new = atoms.copy()
        cell = atoms_new.get_cell()
        cell[1,2] += 0.5 # this is highly likely to change the symmetry
        atoms_new.set_cell(cell,scale_atoms=True)

        try:
            # this will intentionally raise an exception to demonstrate changing symmetry issue
            self._update_aflow_designation_from_atoms(structure_index,atoms_new)
            raise RuntimeError("We should not have gotten here")
        except KIMASEError as e:
            print("We have successfully caught an exception with the following message:")
            print(e.msg)
        ####################################################
        # USAGE EXAMPLES END
        ####################################################

        ####################################################
        # PROPERTY WRITING
        ####################################################
<<<<<<< HEAD
        self._add_property_instance("property")
=======
        self._add_property_instance("heat_capacity")
>>>>>>> 73b245e4
        self._add_common_crystal_genome_keys_to_current_property_instance(structure_index,write_stress=False,write_temp=False) # last two default to False
        self._add_key_to_current_property_instance("average-wigner-seitz-radius",average_wigner_seitz_radius,"angstrom")
        self._add_key_to_current_property_instance("constant_pressure_heat_capacity",constant_pressure_heat_capacity,"eV")
        self._add_key_to_current_property_instance("constant_volume_heat_capacity",constant_volume_heat_capacity,"eV")
        ####################################################
        # PROPERTY WRITING END
        ####################################################
       # add masses to data file
    def add_masses_to_data_file(self,data_file,masses):
        TDdirectory = os.path.dirname(os.path.realpath(__file__))
        structure_file = os.path.join(TDdirectory,data_file)
    
        with open(structure_file,"r") as infile:
            data = infile.readlines()
   
        mass_lines = []
        mass_lines.append("\n")
        mass_lines.append("Masses \n")
        mass_lines.append("\n")

        for i in range(1,len(masses)+1):
            mass_lines.append("    "+str(i))

        mass_lines.append("\n")
    
        all_lines = data + mass_lines
        with open(structure_file,"w") as outfile:
            outfile.writelines(all_lines)

# add masses to data file
'''
def add_messes_to_data_file(data_file,masses):
    TDdirectory = os.path.dirname(os.path.realpath(__file__))
    strucure_file = os.path.join(TDdirectory,data_file)
    
    with open(structure_file,"r") as infile:
        data = infile.readlines()
   
    mass_lines = []
    mass_lines.append("\n")
    mass_lines.append("Masses \n")
    mass_lines.append("\n")

    for i in range(1,len(masses)+1):
        mass_lines.append("    "+str(i))

    mass_lines.append("\n")
    
    all_lines = data + mass_lines
    with open(structure_file,"w") as outfile:
        outfile.writelines(all_lines)
'''        
if __name__ == "__main__":
    ####################################################
    # if called directly, do some debugging examples
    ####################################################


    # This queries for equilibrium structures in this prototype and builds atoms
    # test = BindingEnergyVsWignerSeitzRadius(model_name="MEAM_LAMMPS_KoJimLee_2012_FeP__MO_179420363944_002", stoichiometric_species=['Fe','P'], prototype_label='AB_oP8_62_c_c')
                    
    # Alternatively, for debugging, give it atoms object or a list of atoms objects
    atoms1 = bulk('NaCl','rocksalt',a=4.58)
    atoms2 = bulk('NaCl','cesiumchloride',a=4.58)
<<<<<<< HEAD
    test = HeatCapacityPhonon(model_name="Sim_LAMMPS_EIM_Zhou_2010_BrClCsFIKLiNaRb__SM_259779394709_000", atoms=atoms1)
    test(temperature = 10.0, pressure = 1.0, mass = [1.0,.10],repeat=(3,3,3))
=======

    # Hard-coded values for testing
    test = HeatCapacityPhonon(model_name="Sim_LAMMPS_EIM_Zhou_2010_BrClCsFIKLiNaRb__SM_259779394709_000", atoms=atoms1, temperature=298, pressure=0.1, timestep=0.001, number_control_timesteps=10)
>>>>>>> 73b245e4
<|MERGE_RESOLUTION|>--- conflicted
+++ resolved
@@ -6,11 +6,7 @@
 from ase.build import bulk
 import os
 class HeatCapacityPhonon(CrystalGenomeTest):
-<<<<<<< HEAD
-    def _calculate(self, structure_index: int, temperature: float, pressure: float, mass:list, repeat:tuple=(5,5,5)):
-=======
-    def _calculate(self, structure_index: int, temperature: float, pressure: float, timestep: float, number_control_timesteps: int):
->>>>>>> 73b245e4
+    def _calculate(self, structure_index: int, temperature: float, pressure: float, mass:list, repeat:tuple=(5,5,5), timestep: float, number_control_timesteps: int):
         """
         structure_index:
             KIM tests can loop over multiple structures (i.e. crystals, molecules, etc.). 
@@ -114,11 +110,7 @@
         ####################################################
         # PROPERTY WRITING
         ####################################################
-<<<<<<< HEAD
-        self._add_property_instance("property")
-=======
         self._add_property_instance("heat_capacity")
->>>>>>> 73b245e4
         self._add_common_crystal_genome_keys_to_current_property_instance(structure_index,write_stress=False,write_temp=False) # last two default to False
         self._add_key_to_current_property_instance("average-wigner-seitz-radius",average_wigner_seitz_radius,"angstrom")
         self._add_key_to_current_property_instance("constant_pressure_heat_capacity",constant_pressure_heat_capacity,"eV")
@@ -148,29 +140,6 @@
         with open(structure_file,"w") as outfile:
             outfile.writelines(all_lines)
 
-# add masses to data file
-'''
-def add_messes_to_data_file(data_file,masses):
-    TDdirectory = os.path.dirname(os.path.realpath(__file__))
-    strucure_file = os.path.join(TDdirectory,data_file)
-    
-    with open(structure_file,"r") as infile:
-        data = infile.readlines()
-   
-    mass_lines = []
-    mass_lines.append("\n")
-    mass_lines.append("Masses \n")
-    mass_lines.append("\n")
-
-    for i in range(1,len(masses)+1):
-        mass_lines.append("    "+str(i))
-
-    mass_lines.append("\n")
-    
-    all_lines = data + mass_lines
-    with open(structure_file,"w") as outfile:
-        outfile.writelines(all_lines)
-'''        
 if __name__ == "__main__":
     ####################################################
     # if called directly, do some debugging examples
@@ -183,11 +152,5 @@
     # Alternatively, for debugging, give it atoms object or a list of atoms objects
     atoms1 = bulk('NaCl','rocksalt',a=4.58)
     atoms2 = bulk('NaCl','cesiumchloride',a=4.58)
-<<<<<<< HEAD
     test = HeatCapacityPhonon(model_name="Sim_LAMMPS_EIM_Zhou_2010_BrClCsFIKLiNaRb__SM_259779394709_000", atoms=atoms1)
-    test(temperature = 10.0, pressure = 1.0, mass = [1.0,.10],repeat=(3,3,3))
-=======
-
-    # Hard-coded values for testing
-    test = HeatCapacityPhonon(model_name="Sim_LAMMPS_EIM_Zhou_2010_BrClCsFIKLiNaRb__SM_259779394709_000", atoms=atoms1, temperature=298, pressure=0.1, timestep=0.001, number_control_timesteps=10)
->>>>>>> 73b245e4
+    test(temperature = 298, pressure = 1.0, mass = [1.0,.10],timestep=0.001, number_control_timesteps=10,repeat=(3,3,3))
