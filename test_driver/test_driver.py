from concurrent.futures import as_completed, ProcessPoolExecutor
import os
import argparse
import shutil
import subprocess
from typing import Optional, Tuple
from ase.io.lammpsdata import write_lammps_data
from ast import literal_eval
import numpy as np
from kim_tools import get_stoich_reduced_list_from_prototype, query_crystal_genome_structures
from kim_tools.test_driver import CrystalGenomeTestDriver
from .helper_functions import (check_lammps_log_for_wrong_structure_format, compute_alpha, compute_heat_capacity,
                               get_cell_from_averaged_lammps_dump, get_positions_from_averaged_lammps_dump,
                               reduce_and_avg, run_lammps)


<<<<<<< HEAD
class TestDriver(CrystalGenomeTestDriver):
    def _calculate(self, temperature_K: float, pressure: float, temperature_step_fraction: float,
                   number_symmetric_temperature_steps: int, timestep: float, number_sampling_timesteps: int,
                   repeat: Tuple[int, int, int] = (3, 3, 3), loose_triclinic_and_monoclinic=False,
                   max_workers: Optional[int] = None, **kwargs) -> None:
=======
class HeatCapacity(CrystalGenomeTestDriver):
    def _calculate(self, temperature_step_fraction: float, number_symmetric_temperature_steps: int, timestep: float,
                   number_sampling_timesteps: int = 100, repeat: Tuple[int, int, int] = (3, 3, 3),
                   loose_triclinic_and_monoclinic: bool = False, max_workers: Optional[int] = None, **kwargs) -> None:
>>>>>>> 4a59d10e
        """
        Compute constant-pressure heat capacity from centered finite difference (see Section 3.2 in
        https://pubs.acs.org/doi/10.1021/jp909762j).
        """
        temperature = temperature_K
        # Check arguments.
        if not self.temperature_K > 0.0:
            raise RuntimeError("Temperature has to be larger than zero.")

        if not len(self.cell_cauchy_stress_eV_angstrom3) == 6:
            raise RuntimeError("Specify all six (x, y, z, xy, xz, yz) entries of the cauchy stress tensor.")

        if not (self.cell_cauchy_stress_eV_angstrom3[0] == self.cell_cauchy_stress_eV_angstrom3[1]
                == self.cell_cauchy_stress_eV_angstrom3[2]):
            raise RuntimeError("The diagonal entries of the stress tensor have to be equal so that a hydrostatic "
                               "pressure is used.")

        if not (self.cell_cauchy_stress_eV_angstrom3[3] == self.cell_cauchy_stress_eV_angstrom3[4]
                == self.cell_cauchy_stress_eV_angstrom3[5]):
            raise RuntimeError("The off-diagonal entries of the stress tensor have to be zero so that a hydrostatic "
                               "pressure is used.")

        if not number_symmetric_temperature_steps > 0:
            raise RuntimeError("Number of symmetric temperature steps has to be bigger than zero.")

        if number_symmetric_temperature_steps * temperature_step_fraction >= 1.0:
            raise RuntimeError(
                "The given number of symmetric temperature steps and the given temperature-step fraction "
                "would yield zero or negative temperatures.")

        if not number_sampling_timesteps > 0:
            raise RuntimeError("Number of timesteps between sampling in Lammps has to be bigger than zero.")

        if not all(r > 0 for r in repeat):
            raise RuntimeError("All number of repeats must be bigger than zero.")

        if max_workers is not None and not max_workers > 0:
            raise RuntimeError("Maximum number of workers has to be bigger than zero.")

<<<<<<< HEAD
        if isinstance(repeat,str):
            repeat = literal_eval(repeat)

            if not isinstance(repeat,tuple):
                raise RuntimeError("'repeat' should be a tuple of integers")

        # UNCOMMENT THIS TO TEST A TRICLINIC STRUCTURE!
        # atoms_new = bulk('Ar', 'fcc', a=5.248)
=======
        # Convert stress to bar for Lammps using metal units.
        ev_angstrom3_to_bar_conversion_factor = 1.602176634e6
        cell_cauchy_stress_bar = [s * ev_angstrom3_to_bar_conversion_factor
                                  for s in self.cell_cauchy_stress_eV_angstrom3]
        pressure_bar = cell_cauchy_stress_bar[0]

        # Copy original atoms so that their information does not get lost.
        original_atoms = self.atoms.copy()

        # Create atoms object that will contain the supercell.
        atoms_new = self.atoms.copy()
>>>>>>> 4a59d10e

        # This is how ASE obtains the species that are written to the initial configuration.
        # These species are passed to kim interactions.
        # See https://wiki.fysik.dtu.dk/ase/_modules/ase/io/lammpsdata.html#write_lammps_data
        symbols = atoms_new.get_chemical_symbols()
        species = sorted(set(symbols))

        # Build supercell.
        atoms_new = atoms_new.repeat(repeat)

        # Get temperatures that should be simulated.
        temperature_step = temperature_step_fraction * self.temperature_K
        temperatures = [self.temperature_K + i * temperature_step
                        for i in range(-number_symmetric_temperature_steps, number_symmetric_temperature_steps + 1)]
        assert len(temperatures) == 2 * number_symmetric_temperature_steps + 1
        assert all(t > 0.0 for t in temperatures)

        # Create output directory for all data files and copy over necessary files.
        os.mkdir("output")
        test_driver_directory = os.path.dirname(os.path.realpath(__file__))
        shutil.copyfile(os.path.join(test_driver_directory, "npt.lammps"), "npt.lammps")
        shutil.copyfile(os.path.join(test_driver_directory, "file_read_test.lammps"), "file_read_test.lammps")
        shutil.copyfile(os.path.join(test_driver_directory, "run_length_control.py"), "run_length_control.py")
        # Choose the correct accuracies file for kim-convergence based on whether the cell is orthogonal or not.
        if atoms_new.get_cell().orthorhombic:
            shutil.copyfile(os.path.join(test_driver_directory, "accuracies_orthogonal.py"), "accuracies.py")
        else:
            shutil.copyfile(os.path.join(test_driver_directory, "accuracies_non_orthogonal.py"), "accuracies.py")

        # Write lammps file.
<<<<<<< HEAD
        TDdirectory = os.path.dirname(os.path.realpath(__file__))
        # structure_file = os.path.join(TDdirectory, "output/zero_temperature_crystal.lmp")
        structure_file = "output/zero_temperature_crystal.lmp"

=======
        structure_file = "output/zero_temperature_crystal.lmp"
>>>>>>> 4a59d10e
        atoms_new.write(structure_file, format="lammps-data", masses=True)

        # Handle cases where kim models expect different structure file formats.
        try:
            run_lammps(self.kim_model_name, 0, temperatures[0], pressure_bar, timestep,
                       number_sampling_timesteps, species, test_file_read=True)
        except subprocess.CalledProcessError as e:
            wrong_format_error = check_lammps_log_for_wrong_structure_format(
                "output/lammps_file_format_test_temperature_0.log")

            if wrong_format_error:
                # write the atom configuration file in the 'charge' format some models expect
                write_lammps_data(structure_file, atoms_new, atom_style="charge", masses=True, units="metal")
                # try to read the file again, raise any exeptions that might happen
                run_lammps(self.kim_model_name, 0, temperatures[0], pressure_bar, timestep,
                           number_sampling_timesteps, species, test_file_read=True)
            else:
                raise e
        shutil.copyfile(TDdirectory+"/run_length_control.py","run_length_control.py")

<<<<<<< HEAD
        # Choose the correct accuracies file for kim-convergence based on whether the cell is orthogonal or not.
        if atoms_new.get_cell().orthorhombic:
            shutil.copyfile(TDdirectory+"/accuracies_orthogonal.py", "output/../accuracies.py")
        else:
            shutil.copyfile(TDdirectory+"/accuracies_non_orthogonal.py", "output/../accuracies.py")

        contents=os.listdir(".")
        with open("output/debug.txt","w") as f:
            for item in contents:
                f.write(item)


=======
>>>>>>> 4a59d10e
        # Run Lammps simulations in parallel.
        futures = []
        with ProcessPoolExecutor(max_workers=max_workers) as executor:
            for i, t in enumerate(temperatures):
                futures.append(executor.submit(
                    run_lammps, self.kim_model_name, i, t, pressure_bar, timestep,
                    number_sampling_timesteps, species))

        # If one simulation fails, cancel all runs.
        for future in as_completed(futures):
            assert future.done()
            exception = future.exception()
            if exception is not None:
                for f in futures:
                    f.cancel()
                raise exception

        # Collect results and check that symmetry is unchanged after all simulations.
        log_filenames = []
        restart_filenames = []
        middle_temperature_atoms = None
        middle_temperature = None
        for t_index, (future, t) in enumerate(zip(futures, temperatures)):
            assert future.done()
            assert future.exception() is None
            log_filename, restart_filename, average_position_filename, average_cell_filename = future.result()
            log_filenames.append(log_filename)
            restart_filenames.append(restart_filename)
            restart_filenames.append(restart_filename)
            atoms_new.set_cell(get_cell_from_averaged_lammps_dump(average_cell_filename))
            atoms_new.set_scaled_positions(
                get_positions_from_averaged_lammps_dump(average_position_filename))
            reduced_atoms = reduce_and_avg(atoms_new, repeat)

            if t_index == number_symmetric_temperature_steps:
                # Store the atoms of the middle temperature for later because their crystal genome designation 
                # will be used for the heat-capacity and thermal expansion properties.
                middle_temperature_atoms = reduced_atoms.copy()
                middle_temperature = t
            self._update_crystal_genome_designation_from_atoms(
                reduced_atoms, loose_triclinic_and_monoclinic=loose_triclinic_and_monoclinic)
            self.temperature_K = t
            self._add_property_instance_and_common_crystal_genome_keys("crystal-structure-npt", write_stress=True,
                                                                       write_temp=True)
            self._add_file_to_current_property_instance("restart-file",
                                                        f"output/final_configuration_temperature_{t_index}.restart")
            # Reset to original atoms.
            self._update_crystal_genome_designation_from_atoms(
                original_atoms, loose_triclinic_and_monoclinic=loose_triclinic_and_monoclinic)
        assert middle_temperature_atoms is not None
        assert middle_temperature is not None

        c = compute_heat_capacity(temperatures, log_filenames, 2)
        alpha = compute_alpha(log_filenames, temperatures, self.prototype_label)

        # Print result.
        print('####################################')
        print('# NPT Heat Capacity Results #')
        print('####################################')
        print(f'C_p:\t{c}')
        print('####################################')
        print('# NPT Linear Thermal Expansion Tensor Results #')
        print('####################################')
        print(f'alpha:\t{alpha}')

        # Write property.
        max_accuracy = len(temperatures) - 1
        self._update_crystal_genome_designation_from_atoms(
            middle_temperature_atoms, loose_triclinic_and_monoclinic=loose_triclinic_and_monoclinic)
        self.temperature_K = middle_temperature
        self._add_property_instance_and_common_crystal_genome_keys(
            "heat-capacity-npt", write_stress=True, write_temp=True)
        assert len(atoms_new) == len(original_atoms) * repeat[0] * repeat[1] * repeat[2]
        number_atoms = len(atoms_new)
        self._add_key_to_current_property_instance(
            "constant_pressure_heat_capacity_per_atom",
            c[f"finite_difference_accuracy_{max_accuracy}"][0] / number_atoms,
            "eV/Kelvin",
            uncertainty_info={
                "source-std-uncert-value": c[f"finite_difference_accuracy_{max_accuracy}"][1] / number_atoms})
        number_atoms_in_formula = sum(get_stoich_reduced_list_from_prototype(self.prototype_label))
        assert number_atoms % number_atoms_in_formula == 0
        number_formula = number_atoms // number_atoms_in_formula
        self._add_key_to_current_property_instance(
            "constant_pressure_heat_capacity_per_formula",
            c[f"finite_difference_accuracy_{max_accuracy}"][0] / number_formula,
            "eV/Kelvin",
            uncertainty_info={
                "source-std-uncert-value": c[f"finite_difference_accuracy_{max_accuracy}"][1] / number_formula})
        total_mass_g_per_mol = sum(atoms_new.get_masses())
        self._add_key_to_current_property_instance(
            "constant_pressure_specific_heat_capacity",
            c[f"finite_difference_accuracy_{max_accuracy}"][0] / total_mass_g_per_mol,
            "eV/Kelvin/(g/mol)",
            uncertainty_info={
                "source-std-uncert-value": c[f"finite_difference_accuracy_{max_accuracy}"][1] / total_mass_g_per_mol})

        alpha11 = alpha[0][0][f"finite_difference_accuracy_{max_accuracy}"][0]
        alpha11_err = alpha[0][0][f"finite_difference_accuracy_{max_accuracy}"][1]
        alpha12 = alpha[0][1][f"finite_difference_accuracy_{max_accuracy}"][0]
        alpha12_err = alpha[0][1][f"finite_difference_accuracy_{max_accuracy}"][1]
        alpha13 = alpha[0][2][f"finite_difference_accuracy_{max_accuracy}"][0]
        alpha13_err = alpha[0][2][f"finite_difference_accuracy_{max_accuracy}"][1]
        alpha22 = alpha[1][1][f"finite_difference_accuracy_{max_accuracy}"][0]
        alpha22_err = alpha[1][1][f"finite_difference_accuracy_{max_accuracy}"][1]
        alpha23 = alpha[1][2][f"finite_difference_accuracy_{max_accuracy}"][0]
        alpha23_err = alpha[1][2][f"finite_difference_accuracy_{max_accuracy}"][1]
        alpha33 = alpha[2][2][f"finite_difference_accuracy_{max_accuracy}"][0]
        alpha33_err = alpha[2][2][f"finite_difference_accuracy_{max_accuracy}"][1]

        # enforce tensor symmetries
        alpha21 = alpha12
        alpha31 = alpha13
        alpha32 = alpha23

        alpha21_err = alpha12_err
        alpha31_err = alpha13_err
        alpha32_err = alpha23_err

        alpha_final = np.asarray([[alpha11, alpha12, alpha13],
                                  [alpha21, alpha22, alpha23],
                                  [alpha31, alpha32, alpha33]])

        alpha_final_err = np.asarray([[alpha11_err, alpha12_err, alpha13_err],
                                      [alpha21_err, alpha22_err, alpha23_err],
                                      [alpha31_err, alpha32_err, alpha33_err]])

        self._add_property_instance_and_common_crystal_genome_keys("thermal-expansion-coefficient-npt",
                                                                   write_stress=True, write_temp=True)
        space_group = int(self.prototype_label.split("_")[2])
        # alpha11 defined for all space groups
        self._add_key_to_current_property_instance("alpha11", alpha11, "1/K",
                                                   uncertainty_info={"source-std-uncert-value": alpha11_err})

        alpha_symmetry_reduced = np.asarray([[alpha11, 0.0, 0.0],
                                             [0.0, alpha11, 0.0],
                                             [0.0, 0.0, alpha11]])

        alpha_symmetry_reduced_err = np.asarray([[alpha11_err, 0.0, 0.0],
                                                 [0.0, alpha11_err, 0.0],
                                                 [0.0, 0.0, alpha11_err]])

        # hexagona, trigonal, tetragonal space groups also compute alpha33
        if space_group <= 194:
            self._add_key_to_current_property_instance("alpha33", alpha33, "1/K",
                                                       uncertainty_info={"source-std-uncert-value": alpha33_err})

            alpha_symmetry_reduced = np.asarray([[alpha11, 0.0, 0.0],
                                                 [0.0, alpha11, 0.0],
                                                 [0.0, 0.0, alpha33]])

            alpha_symmetry_reduced_err = np.asarray([[alpha11_err, 0.0, 0.0],
                                                     [0.0, alpha11_err, 0.0],
                                                     [0.0, 0.0, alpha33_err]])

        # orthorhombic, also compute alpha22
        if space_group <= 74:
            self._add_key_to_current_property_instance("alpha22", alpha22, "1/K",
                                                       uncertainty_info={"source-std-uncert-value": alpha22_err})

            alpha_symmetry_reduced = np.asarray([[alpha11, 0.0, 0.0],
                                                 [0.0, alpha22, 0.0],
                                                 [0.0, 0.0, alpha33]])

            alpha_symmetry_reduced_err = np.asarray([[alpha11_err, 0.0, 0.0],
                                                     [0.0, alpha22_err, 0.0],
                                                     [0.0, 0.0, alpha33_err]])

        # monoclinic or triclinic, compute all components
        if space_group <= 15:
            self._add_key_to_current_property_instance("alpha12", alpha12, "1/K",
                                                       uncertainty_info={"source-std-uncert-value": alpha12_err})
            self._add_key_to_current_property_instance("alpha13", alpha13, "1/K",
                                                       uncertainty_info={"source-std-uncert-value": alpha13_err})
            self._add_key_to_current_property_instance("alpha23", alpha23, "1/K",
                                                       uncertainty_info={"source-std-uncert-value": alpha23_err})

            alpha_symmetry_reduced = alpha_final
            alpha_symmetry_reduced_err = alpha_final_err
        self._add_key_to_current_property_instance("thermal-expansion-tensor", alpha_final, "1/K",
                                                   uncertainty_info={"source-std-uncert-value": alpha_final_err})
        self._add_key_to_current_property_instance("thermal-expansion-tensor-symmetry-reduced", alpha_symmetry_reduced,
                                                   "1/K", uncertainty_info={
                "source-std-uncert-value": alpha_symmetry_reduced_err})


if __name__ == "__main__":
    # Argument parsing
    parser = argparse.ArgumentParser(description='Pass arguments to the KIM test driver')
    parser.add_argument('-m', '--model', help='Pass model for test driver to run', required=True)
    parser.add_argument('-s', '--stoichiometry', help='Stoichiometry of structure to test', nargs='+',
                        required=True)
    parser.add_argument('-p', '--prototype', help='Prototype ASE label', required=True)
    args = parser.parse_args()

    # Get arguments
    model_name = args.model
    stoich = args.stoichiometry
    prot = args.prototype

    # Run test 
    subprocess.run(f"kimitems install {model_name}", shell=True, check=True)
    test_driver = TestDriver(model_name)
    list_of_queried_structures = query_crystal_genome_structures(kim_model_name=model_name,
                                                                 stoichiometric_species=stoich,
                                                                 prototype_label=prot)
    for i, queried_structure in enumerate(list_of_queried_structures):
        test_driver(**queried_structure, temperature_K=293.15,
                    cell_cauchy_stress_eV_angstrom3=[6.241509074460762e-7, 6.241509074460762e-7, 6.241509074460762e-7,
                                                     0.0, 0.0, 0.0],
                    temperature_step_fraction=0.01, number_symmetric_temperature_steps=2, timestep=0.001,
                    number_sampling_timesteps=100, repeat=(3, 3, 3), loose_triclinic_and_monoclinic=True, max_workers=5)
        test_driver.write_property_instances_to_file(filename=f"output/results_{i}.edn")<|MERGE_RESOLUTION|>--- conflicted
+++ resolved
@@ -14,18 +14,11 @@
                                reduce_and_avg, run_lammps)
 
 
-<<<<<<< HEAD
 class TestDriver(CrystalGenomeTestDriver):
     def _calculate(self, temperature_K: float, pressure: float, temperature_step_fraction: float,
                    number_symmetric_temperature_steps: int, timestep: float, number_sampling_timesteps: int,
                    repeat: Tuple[int, int, int] = (3, 3, 3), loose_triclinic_and_monoclinic=False,
                    max_workers: Optional[int] = None, **kwargs) -> None:
-=======
-class HeatCapacity(CrystalGenomeTestDriver):
-    def _calculate(self, temperature_step_fraction: float, number_symmetric_temperature_steps: int, timestep: float,
-                   number_sampling_timesteps: int = 100, repeat: Tuple[int, int, int] = (3, 3, 3),
-                   loose_triclinic_and_monoclinic: bool = False, max_workers: Optional[int] = None, **kwargs) -> None:
->>>>>>> 4a59d10e
         """
         Compute constant-pressure heat capacity from centered finite difference (see Section 3.2 in
         https://pubs.acs.org/doi/10.1021/jp909762j).
@@ -58,6 +51,12 @@
 
         if not number_sampling_timesteps > 0:
             raise RuntimeError("Number of timesteps between sampling in Lammps has to be bigger than zero.")
+        
+        if isinstance(repeat,str):
+            repeat = literal_eval(repeat)
+
+            if not isinstance(repeat,tuple):
+                raise RuntimeError("'repeat' should be a tuple of integers")
 
         if not all(r > 0 for r in repeat):
             raise RuntimeError("All number of repeats must be bigger than zero.")
@@ -65,16 +64,6 @@
         if max_workers is not None and not max_workers > 0:
             raise RuntimeError("Maximum number of workers has to be bigger than zero.")
 
-<<<<<<< HEAD
-        if isinstance(repeat,str):
-            repeat = literal_eval(repeat)
-
-            if not isinstance(repeat,tuple):
-                raise RuntimeError("'repeat' should be a tuple of integers")
-
-        # UNCOMMENT THIS TO TEST A TRICLINIC STRUCTURE!
-        # atoms_new = bulk('Ar', 'fcc', a=5.248)
-=======
         # Convert stress to bar for Lammps using metal units.
         ev_angstrom3_to_bar_conversion_factor = 1.602176634e6
         cell_cauchy_stress_bar = [s * ev_angstrom3_to_bar_conversion_factor
@@ -86,7 +75,9 @@
 
         # Create atoms object that will contain the supercell.
         atoms_new = self.atoms.copy()
->>>>>>> 4a59d10e
+
+        # UNCOMMENT THIS TO TEST A TRICLINIC STRUCTURE!
+        # atoms_new = bulk('Ar', 'fcc', a=5.248)
 
         # This is how ASE obtains the species that are written to the initial configuration.
         # These species are passed to kim interactions.
@@ -104,62 +95,40 @@
         assert len(temperatures) == 2 * number_symmetric_temperature_steps + 1
         assert all(t > 0.0 for t in temperatures)
 
-        # Create output directory for all data files and copy over necessary files.
-        os.mkdir("output")
-        test_driver_directory = os.path.dirname(os.path.realpath(__file__))
-        shutil.copyfile(os.path.join(test_driver_directory, "npt.lammps"), "npt.lammps")
-        shutil.copyfile(os.path.join(test_driver_directory, "file_read_test.lammps"), "file_read_test.lammps")
-        shutil.copyfile(os.path.join(test_driver_directory, "run_length_control.py"), "run_length_control.py")
-        # Choose the correct accuracies file for kim-convergence based on whether the cell is orthogonal or not.
-        if atoms_new.get_cell().orthorhombic:
-            shutil.copyfile(os.path.join(test_driver_directory, "accuracies_orthogonal.py"), "accuracies.py")
-        else:
-            shutil.copyfile(os.path.join(test_driver_directory, "accuracies_non_orthogonal.py"), "accuracies.py")
-
         # Write lammps file.
-<<<<<<< HEAD
         TDdirectory = os.path.dirname(os.path.realpath(__file__))
         # structure_file = os.path.join(TDdirectory, "output/zero_temperature_crystal.lmp")
         structure_file = "output/zero_temperature_crystal.lmp"
 
-=======
-        structure_file = "output/zero_temperature_crystal.lmp"
->>>>>>> 4a59d10e
         atoms_new.write(structure_file, format="lammps-data", masses=True)
 
-        # Handle cases where kim models expect different structure file formats.
+        #Handle cases where kim models expect different structure file formats.
         try:
-            run_lammps(self.kim_model_name, 0, temperatures[0], pressure_bar, timestep,
+            run_lammps(self.kim_model_name, 0, temperatures[0], pressure, timestep,
                        number_sampling_timesteps, species, test_file_read=True)
         except subprocess.CalledProcessError as e:
-            wrong_format_error = check_lammps_log_for_wrong_structure_format(
-                "output/lammps_file_format_test_temperature_0.log")
+            filename = "output/lammps_temperature_0.log"
+            log_file = os.path.join(TDdirectory, filename)
+            wrong_format_error = check_lammps_log_for_wrong_structure_format(log_file)
 
             if wrong_format_error:
-                # write the atom configuration file in the 'charge' format some models expect
-                write_lammps_data(structure_file, atoms_new, atom_style="charge", masses=True, units="metal")
+                # write the atom configuration file in the in the 'charge' format some models expect
+                write_lammps_data(structure_file, atoms_new, atom_style="charge", masses=True)
                 # try to read the file again, raise any exeptions that might happen
-                run_lammps(self.kim_model_name, 0, temperatures[0], pressure_bar, timestep,
+                run_lammps(self.kim_model_name, 0, temperatures[0], pressure, timestep,
                            number_sampling_timesteps, species, test_file_read=True)
+
             else:
                 raise e
         shutil.copyfile(TDdirectory+"/run_length_control.py","run_length_control.py")
 
-<<<<<<< HEAD
         # Choose the correct accuracies file for kim-convergence based on whether the cell is orthogonal or not.
         if atoms_new.get_cell().orthorhombic:
             shutil.copyfile(TDdirectory+"/accuracies_orthogonal.py", "output/../accuracies.py")
         else:
             shutil.copyfile(TDdirectory+"/accuracies_non_orthogonal.py", "output/../accuracies.py")
 
-        contents=os.listdir(".")
-        with open("output/debug.txt","w") as f:
-            for item in contents:
-                f.write(item)
-
-
-=======
->>>>>>> 4a59d10e
+
         # Run Lammps simulations in parallel.
         futures = []
         with ProcessPoolExecutor(max_workers=max_workers) as executor:
